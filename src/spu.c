#include "spu.h"

#include "bus7.h"
#include "io.h"
#include "nds.h"

float adpcm_table[89] = {
    7,     8,     9,     10,    11,    12,    13,    14,    16,    17,
    19,    21,    23,    25,    28,    31,    34,    37,    41,    45,
    50,    55,    60,    66,    73,    80,    88,    97,    107,   118,
    130,   143,   157,   173,   190,   209,   230,   253,   279,   307,
    337,   371,   408,   449,   494,   544,   598,   658,   724,   796,
    876,   963,   1060,  1166,  1282,  1411,  1552,  1707,  1878,  2066,
    2272,  2499,  2749,  3024,  3327,  3660,  4026,  4428,  4871,  5358,
    5894,  6484,  7132,  7845,  8630,  9493,  10442, 11487, 12635, 13899,
    15289, 16818, 18500, 20350, 22385, 24623, 27086, 29794, 32767};
const int adpcm_ind_table[8] = {-1, -1, -1, -1, 2, 4, 6, 8};

void generate_adpcm_table() {
    for (int i = 0; i < 89; i++) {
        adpcm_table[i] /= 0x8000;
    }
}

void spu_tick_channel(SPU* spu, int i) {
    if (i == 1 && spu->master->io7.soundcapcnt[0].start) {
        spu_tick_capture(spu, 0);
    }
    if (i == 3 && spu->master->io7.soundcapcnt[1].start) {
        spu_tick_capture(spu, 1);
    }

    u32 loopstart = (spu->master->io7.sound[i].sad & 0x7fffffc) +
                    (spu->master->io7.sound[i].pnt << 2);
    u32 loopend = loopstart + ((spu->master->io7.sound[i].len << 2) & 0xffffff);

    float cur_sample = 0;

    switch (spu->master->io7.sound[i].cnt.format) {
        case SND_PCM8:
            cur_sample = (s8) bus7_read8(spu->master, spu->sample_ptrs[i]) /
                         (float) 0x80;
            spu->sample_ptrs[i] += 1;
            break;
        case SND_PCM16:
            cur_sample = (s16) bus7_read16(spu->master, spu->sample_ptrs[i]) /
                         (float) 0x8000;
            spu->sample_ptrs[i] += 2;
            break;
        case SND_ADPCM: {
            u8 data = bus7_read8(spu->master, spu->sample_ptrs[i]);
            if (spu->adpcm_hi[i]) {
                spu->adpcm_hi[i] = false;
                spu->sample_ptrs[i] += 1;
                data >>= 4;
            } else {
                spu->adpcm_hi[i] = true;
                data &= 0xf;
            }

            float diff = ((data & 7) * 2 + 1) * adpcm_table[spu->adpcm_idx[i]];
            cur_sample = spu->adpcm_sample[i];
            if (data & 8) {
                cur_sample -= diff;
            } else {
                cur_sample += diff;
            }
            if (cur_sample < -1) cur_sample = -1;
            if (cur_sample > 1) cur_sample = 1;
            spu->adpcm_idx[i] += adpcm_ind_table[data & 7];
            if (spu->adpcm_idx[i] < 0) spu->adpcm_idx[i] = 0;
            if (spu->adpcm_idx[i] > 88) spu->adpcm_idx[i] = 88;
            spu->adpcm_sample[i] = cur_sample;
            break;
        }
        case SND_PSG:
            if (i >= 8) {
                if (i < 14) {
                    cur_sample = ((spu->psg_ctr[i - 8]++ & 7) <=
                                  spu->master->io7.sound[i].cnt.duty)
                                     ? 1
                                     : -1;
                } else {
                    if (spu->psg_lfsr[i - 14] & 1) {
                        cur_sample = -1;
                        spu->psg_lfsr[i - 14] >>= 1;
                        spu->psg_lfsr[i - 14] ^= 0x6000;
                    } else {
                        cur_sample = 1;
                        spu->psg_lfsr[i - 14] >>= 1;
                    }
                }
            }
            break;
    }
    if (spu->sample_ptrs[i] >= loopend) {
        if (spu->master->io7.sound[i].cnt.repeat == REP_LOOP) {
            spu->sample_ptrs[i] = loopstart;
        }
        if (spu->master->io7.sound[i].cnt.repeat == REP_ONESHOT) {
            spu->master->io7.sound[i].cnt.start = 0;
        }
    }

    int vol_div = spu->master->io7.sound[i].cnt.volume_div;
    cur_sample /= (1 << vol_div);
    if (vol_div == 3) cur_sample /= 2;
    cur_sample *= spu->master->io7.sound[i].cnt.volume / (float) 128;

    spu->channel_samples[i] = cur_sample;

    int tmr = 0x10000 - spu->master->io7.sound[i].tmr;
    if (spu->master->io7.sound[i].cnt.start) {
        add_event(&spu->master->sched, EVENT_SPU_CH0 + i,
                  spu->master->sched.now + 2 * tmr);
    }
}

void spu_tick_capture(SPU* spu, int i) {
    u32 loopstart = spu->master->io7.sndcap[i].dad & 0x7fffffc;
    u32 loopend = loopstart + ((spu->master->io7.sndcap[i].len << 2) & 0x3ffff);

    if (spu->master->io7.sndcapcnt[i].add) {
        spu->channel_samples[i << 1] += spu->channel_samples[2 * i + 1];
    }

    float sample = spu->master->io7.sndcapcnt[i].src
                       ? spu->channel_samples[i << 1]
                       : spu->mixer_sample[i];

    if (spu->master->io7.sndcapcnt[i].format) {
        bus7_write8(spu->master, spu->capture_ptrs[i], (s8) (sample * 0x80));
        spu->capture_ptrs[i] += 1;
    } else {
        bus7_write16(spu->master, spu->capture_ptrs[i],
                     (s16) (sample * 0x8000));
        spu->capture_ptrs[i] += 2;
    }
    if (spu->capture_ptrs[i] >= loopend) {
        if (spu->master->io7.sndcapcnt[i].repeat) {
            spu->master->io7.sndcapcnt[i].start = 0;
        } else {
            spu->capture_ptrs[i] = loopstart;
        }
    }
<<<<<<< HEAD
=======

    int tmr = 0x10000 - spu->master->io7.sound[2 * i + 1].tmr;
    if (spu->master->io7.sndcapcnt[i].start) {
        add_event(&spu->master->sched, EVENT_SPU_CAP0 + i,
                  spu->master->sched.now + 2 * tmr);
    }
>>>>>>> 71c34544
}

void spu_sample(SPU* spu) {
    if (spu->master->io7.soundcnt.enable) {

        float l_mixer = 0, r_mixer = 0;

        for (int i = 0; i < 16; i++) {
            if (!spu->master->io7.sound[i].cnt.start) continue;
            if (i == 1 && spu->master->io7.soundcnt.ch1) continue;
            if (i == 3 && spu->master->io7.soundcnt.ch3) continue;

            float pan = spu->master->io7.sound[i].cnt.pan / (float) 128;
            l_mixer += spu->channel_samples[i] * (1 - pan);
            r_mixer += spu->channel_samples[i] * pan;
        }
        l_mixer /= 16;
        r_mixer /= 16;
        spu->mixer_sample[0] = l_mixer;
        spu->mixer_sample[1] = r_mixer;

        float l_sample = 0, r_sample = 0;
        switch (spu->master->io7.soundcnt.left) {
            case 0:
                l_sample = l_mixer;
                break;
            case 1:
                l_sample = spu->channel_samples[1];
                break;
            case 2:
                l_sample = spu->channel_samples[3];
                break;
            case 3:
                l_sample =
                    (spu->channel_samples[1] + spu->channel_samples[3]) / 2;
                break;
        }
        switch (spu->master->io7.soundcnt.right) {
            case 0:
                r_sample = r_mixer;
                break;
            case 1:
                r_sample = spu->channel_samples[1];
                break;
            case 2:
                r_sample = spu->channel_samples[3];
                break;
            case 3:
                r_sample =
                    (spu->channel_samples[1] + spu->channel_samples[3]) / 2;
                break;
        }
        // l_sample = l_mixer;
        // r_sample = r_mixer;

        l_sample *= spu->master->io7.soundcnt.volume / (float) 128;
        r_sample *= spu->master->io7.soundcnt.volume / (float) 128;

        spu->sample_buf[spu->sample_idx++] = l_sample;
        spu->sample_buf[spu->sample_idx++] = r_sample;

    } else {
        spu->sample_buf[spu->sample_idx++] = 0;
        spu->sample_buf[spu->sample_idx++] = 0;
    }
    if (spu->sample_idx == SAMPLE_BUF_LEN) {
        spu->sample_idx = 0;
        spu->master->samples_full = true;
    }
    add_event(&spu->master->sched, EVENT_SPU_SAMPLE,
              spu->master->sched.now + BUS_CLK / SAMPLE_FREQ);
}<|MERGE_RESOLUTION|>--- conflicted
+++ resolved
@@ -23,10 +23,10 @@
 }
 
 void spu_tick_channel(SPU* spu, int i) {
-    if (i == 1 && spu->master->io7.soundcapcnt[0].start) {
+    if (i == 1 && spu->master->io7.sndcapcnt[0].start) {
         spu_tick_capture(spu, 0);
     }
-    if (i == 3 && spu->master->io7.soundcapcnt[1].start) {
+    if (i == 3 && spu->master->io7.sndcapcnt[1].start) {
         spu_tick_capture(spu, 1);
     }
 
@@ -143,15 +143,6 @@
             spu->capture_ptrs[i] = loopstart;
         }
     }
-<<<<<<< HEAD
-=======
-
-    int tmr = 0x10000 - spu->master->io7.sound[2 * i + 1].tmr;
-    if (spu->master->io7.sndcapcnt[i].start) {
-        add_event(&spu->master->sched, EVENT_SPU_CAP0 + i,
-                  spu->master->sched.now + 2 * tmr);
-    }
->>>>>>> 71c34544
 }
 
 void spu_sample(SPU* spu) {
