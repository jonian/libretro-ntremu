--- conflicted
+++ resolved
@@ -200,11 +200,7 @@
     }
     if (event_pending(&nds->sched)) {
         if (nds->cur_cpu) {
-<<<<<<< HEAD
-            run_scheduler(&nds->sched, run_next_event(&nds->sched));
-=======
             run_to_present(&nds->sched);
->>>>>>> 7b7d822a
             nds->cpu7.irq = nds->io7.ime && (nds->io7.ie.w & nds->io7.ifl.w);
             nds->cpu9.irq = nds->io9.ime && (nds->io9.ie.w & nds->io9.ifl.w);
 
